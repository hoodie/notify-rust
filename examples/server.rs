--- conflicted
+++ resolved
@@ -1,21 +1,17 @@
 #[cfg(all(feature = "server", unix, not(target_os = "macos")))]
 use notify_rust::server::NotificationServer;
 
-<<<<<<< HEAD
 #[cfg(target_os = "macos")] fn main() { println!("this is a xdg only feature") }
 
 #[cfg(target_os = "windows")]
 fn main() { println!("this is a xdg only feature") }
 
 #[cfg(all(unix, not(target_os = "macos")))]
-=======
-#[cfg(target_os = "macos")]
 fn main() {
     println!("this is a xdg only feature")
 }
 
 #[cfg(all(not(feature = "server"), unix, not(target_os = "macos")))]
->>>>>>> 30c2c64b
 fn main() {
     println!("please build with '--features=server'")
 }
