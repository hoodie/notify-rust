#![allow(unused_must_use)]
use notify_rust::Notification;

#[cfg(target_os = "macos")]
static SOUND: &'static str = "Ping";

#[cfg(all(unix, not(target_os = "macos")))]
<<<<<<< HEAD
static SOUND: &'static str ="message-new-instant";

#[cfg(target_os = "windows")]
static SOUND: &'static str = "Mail";
=======
static SOUND: &str = "message-new-instant";
>>>>>>> 30c2c64b

fn main() {
    Notification::new()
        .summary("notification with sound")
        .sound_name(SOUND)
        .show();
}<|MERGE_RESOLUTION|>--- conflicted
+++ resolved
@@ -5,14 +5,10 @@
 static SOUND: &'static str = "Ping";
 
 #[cfg(all(unix, not(target_os = "macos")))]
-<<<<<<< HEAD
-static SOUND: &'static str ="message-new-instant";
+static SOUND: &str = "message-new-instant";
 
 #[cfg(target_os = "windows")]
 static SOUND: &'static str = "Mail";
-=======
-static SOUND: &str = "message-new-instant";
->>>>>>> 30c2c64b
 
 fn main() {
     Notification::new()
